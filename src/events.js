/**
 *  Enumerates the events for dicom microscopy viewer. Events are captured,
 *  normalized, and re-triggered with a `dicom-microscopy-viewer` prefix. This allows
 *  us to handle events consistently across different browsers.
 *
 *  @enum {String}
 *  @memberof dicom-microscopy-viewer
 *  @readonly
 */
const PROJECT_NAME = 'dicommicroscopyviewer';

const EVENTS = {
    ROI_ADDED: `${PROJECT_NAME}_roi_added`,
    ROI_REMOVED: `${PROJECT_NAME}_roi_removed`,
    ROI_DRAWN: `${PROJECT_NAME}_roi_drawn`,
    ROI_SELECTED: `${PROJECT_NAME}_roi_selected`,
    ROI_MODIFIED: `${PROJECT_NAME}_roi_modified`,
<<<<<<< HEAD
    DICOM_MOVE_STARTED: `${PROJECT_NAME}_move_started`,  
    DICOM_MOVE_ENDED: `${PROJECT_NAME}_move_ended`,      
=======
    DICOM_MOVE_STARTED: `${PROJECT_NAME}_dicom_move_started`,
    DICOM_MOVE_ENDED: `${PROJECT_NAME}_dicom_move_ended`,
>>>>>>> 066fe6e6
  };

export default EVENTS;<|MERGE_RESOLUTION|>--- conflicted
+++ resolved
@@ -15,13 +15,8 @@
     ROI_DRAWN: `${PROJECT_NAME}_roi_drawn`,
     ROI_SELECTED: `${PROJECT_NAME}_roi_selected`,
     ROI_MODIFIED: `${PROJECT_NAME}_roi_modified`,
-<<<<<<< HEAD
-    DICOM_MOVE_STARTED: `${PROJECT_NAME}_move_started`,  
-    DICOM_MOVE_ENDED: `${PROJECT_NAME}_move_ended`,      
-=======
     DICOM_MOVE_STARTED: `${PROJECT_NAME}_dicom_move_started`,
     DICOM_MOVE_ENDED: `${PROJECT_NAME}_dicom_move_ended`,
->>>>>>> 066fe6e6
   };
 
 export default EVENTS;