--- conflicted
+++ resolved
@@ -791,38 +791,9 @@
     return this[_features].getLength();
   }
 
-<<<<<<< HEAD
-  getROI(index, feature = undefined) {
-    feature = (feature === undefined) ? this[_features].item(index) : feature;
-    let roi = {};
-    if (feature !== undefined) {
-      const geometry = feature.getGeometry();
-      let scoord3d = _geometry2Scoord3d(geometry);
-      console.log(scoord3d)
-
-      // // if it is a circle
-      // if(scoord3d.coordinates === undefined){
-      //   scoord3d.coordinates = scoord3d.centerCoordinates
-      // }
-      // // FIXME
-      // // This is to uniform the ROI format in an array of arrays.
-      // // When it is a point the representation is a single array with
-      // // x, y, z coordinates
-      // if(scoord3d.coordinates.length === 3){
-      //   scoord3d.coordinates = [scoord3d.coordinates]
-      // }
-      // scoord3d.coordinates.map(coord => {
-      //   return coordinateFormatFunction(coord, this.pyramid)
-      // });
-      const properties = feature.getProperties();
-      delete properties['geometry'];
-      return new ROI({scoord3d, properties});
-    }
-=======
   getROI(index) {
     const feature = this[_features].item(index);
     let roi = _getROIFromFeature(feature, this._pyramid);
->>>>>>> 2ddefd82
     return roi;
   }
 
