import 'ol/ol.css';
import Collection from 'ol/Collection';
import Draw, { createRegularPolygon, createBox } from 'ol/interaction/Draw';
import EVENT from "./events";
import Feature from 'ol/Feature';
import FullScreen from 'ol/control/FullScreen';
import ImageLayer from 'ol/layer/Image';
import Map from 'ol/Map';
import Modify from 'ol/interaction/Modify';
import MouseWheelZoom from 'ol/interaction/MouseWheelZoom';
import OverviewMap from 'ol/control/OverviewMap';
import Projection from 'ol/proj/Projection';
import publish from "./eventPublisher";
import ScaleLine from 'ol/control/ScaleLine';
import Select from 'ol/interaction/Select';
import Static from 'ol/source/ImageStatic';
import Overlay from 'ol/Overlay';
import TileLayer from 'ol/layer/Tile';
import TileImage from 'ol/source/TileImage';
import TileGrid from 'ol/tilegrid/TileGrid';
import VectorSource from 'ol/source/Vector';
import VectorLayer from 'ol/layer/Vector';
import View from 'ol/View';
import { default as PolygonGeometry } from 'ol/geom/Polygon';
import { default as PointGeometry } from 'ol/geom/Point';
import { default as LineStringGeometry } from 'ol/geom/LineString';
import { default as CircleGeometry } from 'ol/geom/Circle';
import { default as VectorEventType } from "ol/source/VectorEventType";
import { default as MapEventType } from "ol/MapEventType";
import { defaults as defaultInteractions } from 'ol/interaction';

import { getCenter } from 'ol/extent';
import { toStringXY, rotate } from 'ol/coordinate';

import { VLWholeSlideMicroscopyImage, getFrameMapping } from './metadata.js';
import { ROI } from './roi.js';
import {
  generateUID,
  mapPixelCoordToSlideCoord,
  mapSlideCoordToPixelCoord
} from './utils.js';
import {
  Point,
  Multipoint,
  Polyline,
  Polygon,
  Ellipsoid,
  Ellipse
} from './scoord3d.js';

import * as DICOMwebClient from 'dicomweb-client';

/** Extracts value of Pixel Spacing attribute from metadata.
 *
 * @param {object} metadata - Metadata of a DICOM VL Whole Slide Microscopy Image instance
 * @returns {number[]} Spacing between pixel columns and rows in millimeter
 * @private
 */
function _getPixelSpacing(metadata) {
  const functionalGroup = metadata.SharedFunctionalGroupsSequence[0];
  const pixelMeasures = functionalGroup.PixelMeasuresSequence[0];
  return pixelMeasures.PixelSpacing;
}


/** Determines whether image needs to be rotated relative to slide
 * coordinate system based on direction cosines.
 * We want to rotate all images such that the X axis of the slide coordinate
 * system is the vertical axis (ordinate) of the viewport and the Y axis
 * of the slide coordinate system is the horizontal axis (abscissa) of the
 * viewport. Note that this is opposite to the Openlayers coordinate system.
 * There are only planar rotations, since the total pixel matrix is
 * parallel to the slide surface. Here, we further assume that rows and
 * columns of total pixel matrix are parallel to the borders of the slide,
 * i.e. the x and y axis of the slide coordinate system.
 *
 * The row direction (left to right) of the Total Pixel Matrix
 * is defined by the first three values.
 * The three values specify how the direction changes from the last pixel
 * to the first pixel in the row along each of the three axes of the
 * slide coordinate system (x, y, z), i.e. it express in which direction one
 * is moving in the slide coordinate system when the COLUMN index changes.
 * The column direction (top to bottom) of the Total Pixel Matrix
 * is defined by the second three values.
 * The three values specify how the direction changes from the last pixel
 * to the first pixel in the column along each of the three axes of the
 * slide coordinate system (x, y, z), i.e. it express in which direction one
 * is moving in the slide coordinate system when the ROW index changes.
 *
 * @param {object} metadata - Metadata of a DICOM VL Whole Slide Microscopy Image instance
 * @returns {number} Rotation in radians
 * @private
*/
function _getRotation(metadata) {
  var degrees;
  if (
    (metadata.ImageOrientationSlide[0] === 0) &&
    (metadata.ImageOrientationSlide[1] === -1) &&
    (metadata.ImageOrientationSlide[2] === 0) &&
    (metadata.ImageOrientationSlide[3] === -1) &&
    (metadata.ImageOrientationSlide[4] === 0) &&
    (metadata.ImageOrientationSlide[5] === 0)
  ) {
    /*
     * The Total Pixel Matrix is rotated with respect to the slide coordinate
     * system by 180 degrees, such that an increase along the row direction
     * (left to right) leads to lower Y coordinate values and an increase
     * along the column direction (top to bottom) leads to lower X coordinate
     * values.
     */
    degrees = 180;
  } else if (
    (metadata.ImageOrientationSlide[0] === 1) &&
    (metadata.ImageOrientationSlide[1] === 0) &&
    (metadata.ImageOrientationSlide[2] === 0) &&
    (metadata.ImageOrientationSlide[3] === 0) &&
    (metadata.ImageOrientationSlide[4] === -1) &&
    (metadata.ImageOrientationSlide[5] === 0)
  ) {
    /*
     * The Total Pixel Matrix is rotated with respect to the slide coordinate
     * system by 90 degrees, such that an increase along the row direction
     * (left to right) leads to higher X coordinate values and an increase
     * along the column direction (top to bottom) leads to lower Y coordinate
     * values.
     */
    degrees = 90;
  } else if (
    (metadata.ImageOrientationSlide[0] === -1) &&
    (metadata.ImageOrientationSlide[1] === 0) &&
    (metadata.ImageOrientationSlide[2] === 0) &&
    (metadata.ImageOrientationSlide[3] === 0) &&
    (metadata.ImageOrientationSlide[4] === 1) &&
    (metadata.ImageOrientationSlide[5] === 0)
  ) {
    /*
     * The Total Pixel Matrix is rotated with respect to the slide coordinate
     * system by 270 degrees, such that an increase along the row direction
     * (left to right) leads to lower X coordinate values and an increase
     * along the column direction (top to bottom) leads to higher Y coordinate
     * values.
     */
    degrees = 270;
  } else if (
    (metadata.ImageOrientationSlide[0] === 0) &&
    (metadata.ImageOrientationSlide[1] === 1) &&
    (metadata.ImageOrientationSlide[2] === 0) &&
    (metadata.ImageOrientationSlide[3] === 1) &&
    (metadata.ImageOrientationSlide[4] === 0) &&
    (metadata.ImageOrientationSlide[5] === 0)
  ) {
    /*
     * The Total Pixel Matrix is aligned with the slide coordinate system
     * such that an increase along the row direction (left to right) leads to
     * higher Y coordinate values and an increase along the column direction
     * (top to bottom) leads to higher X coordinate values.
     */
    degrees = 0;
  } else {
    throw new Error(`Unexpected image orientation ${metadata.ImageOrientationSlide}`);
  }
  return degrees * (Math.PI / 180);
}


/** Converts a vector graphic from an Openlayers Geometry into a DICOM SCOORD3D
 * representation.
 *
 * @param {object} geometry - Openlayers Geometry
 * @param {Object[]} pyramid - Metadata for resolution levels of image pyramid
 * @returns {Scoord3D} DICOM Microscopy Viewer Scoord3D
 * @private
 */
function _geometry2Scoord3d(geometry, pyramid) {
  console.info('map coordinates from pixel matrix to slide coordinate system')
  const frameOfReferenceUID = pyramid[pyramid.length - 1].FrameOfReferenceUID;
  const type = geometry.getType();
  if (type === 'Point') {
    let coordinates = geometry.getCoordinates();
    coordinates = _geometryCoordinates2scoord3dCoordinates(coordinates, pyramid);
    return new Point({
      coordinates,
      frameOfReferenceUID: frameOfReferenceUID
    });
  } else if (type === 'Polygon') {
    /*
     * The first linear ring of the array defines the outer-boundary (surface).
     * Each subsequent linear ring defines a hole in the surface.
     */
    let coordinates = geometry.getCoordinates()[0].map(c => {
      return _geometryCoordinates2scoord3dCoordinates(c, pyramid);
    });
    return new Polygon({
      coordinates,
      frameOfReferenceUID: frameOfReferenceUID
    });
  } else if (type === 'LineString') {
    let coordinates = geometry.getCoordinates().map(c => {
      return _geometryCoordinates2scoord3dCoordinates(c, pyramid);
    });
    return new Polyline({
      coordinates,
      frameOfReferenceUID: frameOfReferenceUID
    });
  } else if (type === 'Circle') {
    const center = geometry.getCenter();
    const radius = geometry.getRadius();
    // Endpoints of major and  minor axis of the ellipse.
    let coordinates = [
      [center[0] - radius, center[1], 0],
      [center[0] + radius, center[1], 0],
      [center[0], center[1] - radius, 0],
      [center[0], center[1] + radius, 0],
    ];
    coordinates = coordinates.map(c => {
      return _geometryCoordinates2scoord3dCoordinates(c, pyramid);
    })

    // const metadata = pyramid[pyramid.length-1];
    // const pixelSpacing = _getPixelSpacing(metadata);

    return new Ellipse({
      coordinates,
      frameOfReferenceUID: frameOfReferenceUID
    });
  } else {
    // TODO: Combine multiple points into MULTIPOINT.
    console.error(`unknown geometry type "${type}"`)
  }
}

/** Converts a vector graphic from a DICOM SCOORD3D into an Openlayers Geometry
 * representation.
 *
 * @param {Scoord3D} scoord3d - DICOM Microscopy Viewer Scoord3D
 * @param {Object[]} pyramid - Metadata for resolution levels of image pyramid
 * @returns {object} Openlayers Geometry
 * @private
 */
function _scoord3d2Geometry(scoord3d, pyramid) {
  console.info('map coordinates from slide coordinate system to pixel matrix')
  const type = scoord3d.graphicType;
  const data = scoord3d.graphicData;

  if (type === 'POINT') {
    let coordinates = _scoord3dCoordinates2geometryCoordinates(data, pyramid);
    return new PointGeometry(coordinates);
  } else if (type === 'POLYLINE') {
    const coordinates = data.map(d => {
      return _scoord3dCoordinates2geometryCoordinates(d, pyramid);
    });
    return new LineStringGeometry(coordinates);
  } else if (type === 'POLYGON') {
    const coordinates = data.map(d => {
      return _scoord3dCoordinates2geometryCoordinates(d, pyramid);
    });
    return new PolygonGeometry([coordinates]);
  } else if (type === 'ELLIPSE') {
    // TODO: ensure that the ellipse represents a circle, i.e. that
    // major and minor axis form a right angle and have the same length
    const majorAxisCoordinates = data.slice(0, 2);
    const minorAxisCoordinates = data.slice(2, 4);
    // Circle is defined by two points: the center point and a point on the
    // circumference.
    const point1 = majorAxisCoordinates[0];
    const point2 = majorAxisCoordinates[1];
    let coordinates = [
      [
        (point1[0] + point2[0]) / parseFloat(2),
        (point1[1] + point2[1]) / parseFloat(2),
        0
      ],
      point2
    ];
    coordinates = coordinates.map(d => {
      return _scoord3dCoordinates2geometryCoordinates(d, pyramid);
    });
    // to flat coordinates
    coordinates = [...coordinates[0].slice(0, 2), ...coordinates[1].slice(0, 2)];

    // flat coordinates in combination with opt_layout and no opt_radius are also accepted
    // and internaly it calculates the Radius
    return new CircleGeometry(coordinates, null, "XY");
  } else {
    console.error(`unsupported graphic type "${type}"`)
  }
}

function _geometryCoordinates2scoord3dCoordinates(coordinates, pyramid) {
  return _coordinateFormatGeometry2Scoord3d([coordinates[0], coordinates[1], coordinates[2]], pyramid);
}

function _scoord3dCoordinates2geometryCoordinates(coordinates, pyramid) {
  return _coordinateFormatScoord3d2Geometry([coordinates[0], coordinates[1], coordinates[2]], pyramid)
}

/** Translates coordinates of Total Pixel Matrix in pixel unit into coordinates
 * in Frame of Reference (slide coordinate system) in millimeter unit.
 *
 * @param {number[]|number[][]} coordinates - Coordinates in Total Pixel Matrix
 * @param {Object[]} pyramid - Metadata for resolution levels of image pyramid
 * @returns {number[]|number[][]} Coordinates in Frame of Reference
 * @private
 */
function _coordinateFormatGeometry2Scoord3d(coordinates, pyramid) {
  let transform = false;
  if (!Array.isArray(coordinates[0])) {
    coordinates = [coordinates];
    transform = true;
  }
  const metadata = pyramid[pyramid.length - 1];
  const origin = metadata.TotalPixelMatrixOriginSequence[0];
  const orientation = metadata.ImageOrientationSlide;
  const spacing = _getPixelSpacing(metadata);
  const offset = [
    Number(origin.XOffsetInSlideCoordinateSystem),
    Number(origin.YOffsetInSlideCoordinateSystem),
  ];

  coordinates = coordinates.map(c => {
    const pixelCoord = [c[0], -(c[1] + 1)];
    const slideCoord = mapPixelCoordToSlideCoord({
      orientation,
      spacing,
      offset,
      point: pixelCoord
    });
    return [slideCoord[0], slideCoord[1], 0];
  });
  if (transform) {
    return coordinates[0];
  }
  return coordinates;
}

/** Translates coordinates of coordinates in Frame of Reference
 * (slide coordinate system) in millimeter unit into coordinates in
 * Total Pixel Matrix in pixel unit.
 *
 * @param {number[]|number[][]} coordinates - Coordinates in Frame of Reference
 * @param {Object[]} pyramid - Metadata for resolution levels of image pyramid
 * @returns {number[]|number[][]} Coordinates in Total Pixel Matrix
 * @private
 */
function _coordinateFormatScoord3d2Geometry(coordinates, pyramid) {
  let transform = false;
  if (!Array.isArray(coordinates[0])) {
    coordinates = [coordinates];
    transform = true;
  }
  const metadata = pyramid[pyramid.length - 1];
  const orientation = metadata.ImageOrientationSlide;
  const spacing = _getPixelSpacing(metadata);
  const origin = metadata.TotalPixelMatrixOriginSequence[0];
  const offset = [
    Number(origin.XOffsetInSlideCoordinateSystem),
    Number(origin.YOffsetInSlideCoordinateSystem),
  ];

  coordinates = coordinates.map(c => {
    const slideCoord = [c[0], c[1]];
    const pixelCoord = mapSlideCoordToPixelCoord({
      offset,
      orientation,
      spacing,
      point: slideCoord
    });
    return [pixelCoord[0], -(pixelCoord[1] + 1), 0];
  });
  if (transform) {
    return coordinates[0];
  }
  return coordinates;
}

/** Extracts and transforms the region of interest (ROI) from an Openlayers
 * Feature.
 *
 * @param {object} feature - Openlayers Feature
 * @param {Object[]} pyramid - Metadata for resolution levels of image pyramid
 * @returns {ROI} Region of interest
 * @private
 */
function _getROIFromFeature(feature, pyramid) {
  let roi = {}
  if (feature !== undefined) {
    const geometry = feature.getGeometry();
    const scoord3d = _geometry2Scoord3d(geometry, pyramid);
    const properties = feature.getProperties();
    // Remove geometry from properties mapping
    const geometryName = feature.getGeometryName();
    delete properties[geometryName];
    const uid = feature.getId();
    roi = new ROI({ scoord3d, properties, uid });
  }
  return roi;
}

const _client = Symbol('client');
const _controls = Symbol('controls');
const _drawingLayer = Symbol('drawingLayer');
const _drawingSource = Symbol('drawingSource');
const _features = Symbol('features');
const _imageLayer = Symbol('imageLayer');
const _interactions = Symbol('interactions');
const _map = Symbol('map');
const _metadata = Symbol('metadata');
const _pyramidMetadata = Symbol('pyramidMetadata');
const _pyramidFrameMappings = Symbol('pyramidFrameMappings');
const _pyramidBaseMetadata = Symbol('pyramidMetadataBase');
const _segmentations = Symbol('segmentations');
const _usewebgl = Symbol('usewebgl');


/** Interactive viewer for DICOM VL Whole Slide Microscopy Image instances
 * with Image Type VOLUME.
 *
 * @class
 * @memberof viewer
 */
class VolumeImageViewer {

  /**
   * Create a viewer instance for displaying VOLUME images.
   *
   * @param {object} options
   * @param {object} options.client - A DICOMwebClient instance for interacting with an origin server over HTTP.
   * @param {Object[]} options.metadata - An array of DICOM JSON metadata objects, one for each VL Whole Slide Microscopy Image instance.
   * @param {string[]} [options.controls=[]] - Names of viewer control elements that should be included in the viewport.
   * @param {boolean} [options.retrieveRendered=true] - Whether image frames should be retrieved via DICOMweb prerendered by the server.
   * @param {boolean} [options.includeIccProfile=false] - Whether ICC Profile should be included for correction of image colors.
   * @param {boolean} [options.useWebGL=true] - Whether WebGL renderer should be used.
   */
  constructor(options) {
    if ('useWebGL' in options) {
      this[_usewebgl] = options.useWebGL;
    } else {
      this[_usewebgl] = true;
    }
    this[_client] = options.client;

    if (!('retrieveRendered' in options)) {
      options.retrieveRendered = true;
    }

    if (!('controls' in options)) {
      options.controls = [];
    }
    options.controls = new Set(options.controls);

    // Collection of Openlayers "VectorLayer" instances indexable by
    // DICOM Series Instance UID
    this[_segmentations] = {};

    // Collection of Openlayers "Feature" instances
    this[_features] = new Collection([], { unique: true });
    // Add unique identifier to each created "Feature" instance
    this[_features].on('add', (e) => {
      // The ID may have already been set when drawn. However, features could
      // have also been added without a draw event.
      if (e.element.getId() === undefined) {
        e.element.setId(generateUID());
      }
    });

    /*
     * To visualize images accross multiple scales, we first need to
     * determine the image pyramid structure, i.e. the size and resolution
     * images at the different pyramid levels.
    */
    this[_metadata] = [];
    options.metadata.forEach(m => {
      const image = new VLWholeSlideMicroscopyImage({ metadata: m });
      if (image.ImageType[2] === 'VOLUME') {
        this[_metadata].push(image);
      }
    });
    if (this[_metadata].length === 0) {
      throw new Error('No VOLUME image provided.')
    }
    // Sort instances and optionally concatenation parts if present.
    this[_metadata].sort((a, b) => {
      const sizeDiff = a.TotalPixelMatrixColumns - b.TotalPixelMatrixColumns;
      if (sizeDiff === 0) {
        if (a.ConcatenationFrameOffsetNumber !== undefined) {
          return a.ConcatenationFrameOffsetNumber - b.ConcatenationFrameOffsetNumber;
        }
        return sizeDiff;
      }
      return sizeDiff;
    });
    this[_pyramidMetadata] = [];
    this[_pyramidFrameMappings] = [];
    let frameMappings = this[_metadata].map(m => getFrameMapping(m));
    for (let i = 0; i < this[_metadata].length; i++) {
      const cols = this[_metadata][i].TotalPixelMatrixColumns;
      const rows = this[_metadata][i].TotalPixelMatrixRows;
      const numberOfFrames = this[_metadata][i].NumberOfFrames;
      /*
       * Instances may be broken down into multiple concatentation parts.
       * Therefore, we have to re-assemble instance metadata.
      */
      let alreadyExists = false;
      let index = null;
      for (let j = 0; j < this[_pyramidMetadata].length; j++) {
        if (
          (this[_pyramidMetadata][j].TotalPixelMatrixColumns === cols) &&
          (this[_pyramidMetadata][j].TotalPixelMatrixRows === rows)
        ) {
          alreadyExists = true;
          index = j;
        }
      }
      if (alreadyExists) {
        // Update with information obtained from current concatentation part.
        Object.assign(this[_pyramidFrameMappings][index], frameMappings[i]);
        this[_pyramidMetadata][index].NumberOfFrames += numberOfFrames;
        if ("PerFrameFunctionalGroupsSequence" in this[_metadata][index]) {
          this[_pyramidMetadata][index].PerFrameFunctionalGroupsSequence.push(
            ...this[_metadata][i].PerFrameFunctionalGroupsSequence
          );
        }
        if (!"SOPInstanceUIDOfConcatenationSource" in this[_metadata][i]) {
          throw new Error(
            'Attribute "SOPInstanceUIDOfConcatenationSource" is required ' +
            'for concatenation parts.'
          );
        }
        const sopInstanceUID = this[_metadata][i].SOPInstanceUIDOfConcatenationSource;
        this[_pyramidMetadata][index].SOPInstanceUID = sopInstanceUID;
        delete this[_pyramidMetadata][index].SOPInstanceUIDOfConcatenationSource;
        delete this[_pyramidMetadata][index].ConcatenationUID;
        delete this[_pyramidMetadata][index].InConcatenationNumber;
        delete this[_pyramidMetadata][index].ConcatenationFrameOffsetNumber;
      } else {
        this[_pyramidMetadata].push(this[_metadata][i]);
        this[_pyramidFrameMappings].push(frameMappings[i]);
      }
    }
    const nLevels = this[_pyramidMetadata].length;
    if (nLevels === 0) {
      console.error('empty pyramid - no levels found')
    }
    this[_pyramidBaseMetadata] = this[_pyramidMetadata][nLevels - 1];
    /*
     * Collect relevant information from DICOM metadata for each pyramid
     * level to construct the Openlayers map.
    */
    const tileSizes = [];
    const tileGridSizes = [];
    const resolutions = [];
    const origins = [];
    const offset = [0, -1];
    const basePixelSpacing = _getPixelSpacing(this[_pyramidBaseMetadata]);
    const baseTotalPixelMatrixColumns = this[_pyramidBaseMetadata].TotalPixelMatrixColumns;
    const baseTotalPixelMatrixRows = this[_pyramidBaseMetadata].TotalPixelMatrixRows;
    const baseColumns = this[_pyramidBaseMetadata].Columns;
    const baseRows = this[_pyramidBaseMetadata].Rows;
    const baseNColumns = Math.ceil(baseTotalPixelMatrixColumns / baseColumns);
    const baseNRows = Math.ceil(baseTotalPixelMatrixRows / baseRows);
    for (let j = (nLevels - 1); j >= 0; j--) {
      const columns = this[_pyramidMetadata][j].Columns;
      const rows = this[_pyramidMetadata][j].Rows;
      const totalPixelMatrixColumns = this[_pyramidMetadata][j].TotalPixelMatrixColumns;
      const totalPixelMatrixRows = this[_pyramidMetadata][j].TotalPixelMatrixRows;
      const pixelSpacing = _getPixelSpacing(this[_pyramidMetadata][j]);
      const nColumns = Math.ceil(totalPixelMatrixColumns / columns);
      const nRows = Math.ceil(totalPixelMatrixRows / rows);
      tileSizes.push([
        columns,
        rows,
      ]);
      tileGridSizes.push([
        nColumns,
        nRows,
      ]);

      /*
       * Compute the resolution at each pyramid level, since the zoom
       * factor may not be the same between adjacent pyramid levels.
      */
      let zoomFactor = baseTotalPixelMatrixColumns / totalPixelMatrixColumns;
      resolutions.push(zoomFactor);

      /*
       * TODO: One may have to adjust the offset slightly due to the
       * difference between extent of the image at a given resolution level
       * and the actual number of tiles (frames).
      */
      origins.push(offset);
    }
    resolutions.reverse();
    tileSizes.reverse();
    tileGridSizes.reverse();
    origins.reverse();

    // Functions won't be able to access "this"
    const pyramid = this[_pyramidMetadata];
    const pyramidFrameMappings = this[_pyramidFrameMappings];

    /*
     * Define custom tile URL function to retrive frames via DICOMweb WADO-RS.
     */
    const tileUrlFunction = (tileCoord, pixelRatio, projection) => {
      /*
       * Variables x and y correspond to the X and Y axes of the slide
       * coordinate system. Since we want to view the slide horizontally
       * with the label on the right side, the x axis of the slide
       * coordinate system is the vertical axis of the viewport and the
       * y axis of the slide coordinate system the horizontal axis of the
       * viewport. Note that this is in contrast to the nomenclature used
       * by Openlayers.
       */
      const z = tileCoord[0];
      const y = tileCoord[1] + 1;
      const x = tileCoord[2] + 1;
      const index = x + "-" + y;
      const path = pyramidFrameMappings[z][index];
      if (path === undefined) {
        console.warn("tile " + index + " not found at level " + z);
        return (null);
      }
      let url = options.client.wadoURL +
        "/studies/" + pyramid[z].StudyInstanceUID +
        "/series/" + pyramid[z].SeriesInstanceUID +
        '/instances/' + path;
      if (options.retrieveRendered) {
        url = url + '/rendered';
      }
      return (url);
    }

    /*
     * Define custonm tile loader function, which is required because the
     * WADO-RS response message has content type "multipart/related".
    */
    const tileLoadFunction = (tile, src) => {
      if (src !== null) {
        const studyInstanceUID = DICOMwebClient.utils.getStudyInstanceUIDFromUri(src);
        const seriesInstanceUID = DICOMwebClient.utils.getSeriesInstanceUIDFromUri(src);
        const sopInstanceUID = DICOMwebClient.utils.getSOPInstanceUIDFromUri(src);
        const frameNumbers = DICOMwebClient.utils.getFrameNumbersFromUri(src);
        const img = tile.getImage();
        if (options.retrieveRendered) {
          const mediaType = 'image/png';
          const retrieveOptions = {
            studyInstanceUID,
            seriesInstanceUID,
            sopInstanceUID,
            frameNumbers,
            mediaTypes: [{ mediaType }],
          };
          if (options.includeIccProfile) {
            retrieveOptions['queryParams'] = {
              iccprofile: 'yes'
            }
<<<<<<< HEAD
          }
          options.client.retrieveInstanceFramesRendered(retrieveOptions).then(
            (renderedFrame) => {
              const blob = new Blob([renderedFrame], {type: mediaType});
              img.src = window.URL.createObjectURL(blob);
            }
          );
=======
          };
          options.client.retrieveInstanceFramesRendered(retrieveOptions).then((renderedFrame) => {
            const blob = new Blob([renderedFrame], { type: mediaType });
            img.src = window.URL.createObjectURL(blob);
          });
>>>>>>> b65ecfec
        } else {
          // TODO: support "image/jp2" and "image/jls"
          const mediaType = 'image/jpeg';
          const retrieveOptions = {
            studyInstanceUID,
            seriesInstanceUID,
            sopInstanceUID,
            frameNumbers,
<<<<<<< HEAD
            mediaTypes: [
              { mediaType, transferSyntaxUID: '1.2.840.10008.1.2.4.50' }
            ]
          };
          options.client.retrieveInstanceFrames(retrieveOptions).then(
            (rawFrames) => {
              const blob = new Blob(rawFrames, {type: mediaType});
              img.src = window.URL.createObjectURL(blob);
            }
          );
=======
            mediaTypes: [{ mediaType, transferSyntaxUID: '1.2.840.10008.1.2.4.50' }]
          };
          options.client.retrieveInstanceFrames(retrieveOptions).then((rawFrames) => {
            const blob = new Blob(rawFrames, { type: mediaType });
            img.src = window.URL.createObjectURL(blob);
          });
>>>>>>> b65ecfec
        }
      } else {
        console.warn('could not load tile');
      }
    }

    /** Frames may extend beyond the size of the total pixel matrix.
     * The excess pixels are empty, i.e. have only a padding value.
     * We set the extent to the size of the actual image without taken
     * excess pixels into account.
     * Note that the vertical axis is flipped in the used tile source,
     * i.e. values on the axis lie in the range [-n, -1], where n is the
     * number of rows in the total pixel matrix.
    */
    const extent = [
      0,                                // min X
      -(baseTotalPixelMatrixRows + 1),  // min Y
      baseTotalPixelMatrixColumns,      // max X
      -1                                // max Y
    ];

    const rotation = _getRotation(this[_pyramidBaseMetadata]);

    /*
     * Specify projection to prevent default automatic projection
     * with the default Mercator projection.
     */
    const projection = new Projection({
      code: 'DICOM',
      units: 'metric',
      extent: extent,
      getPointResolution: (pixelRes, point) => {
        /** DICOM Pixel Spacing has millimeter unit while the projection has
         * has meter unit.
         */
        const spacing = _getPixelSpacing(pyramid[nLevels - 1])[0] / 10 ** 3;
        return pixelRes * spacing;
      }
    });
    /*
     * TODO: Register custom projection:
     *  - http://openlayers.org/en/latest/apidoc/ol.proj.html
     *  - http://openlayers.org/en/latest/apidoc/module-ol_proj.html#~ProjectionLike
     * Direction cosines could be handled via projection rather
     * than specifying a rotation
     */

    /*
     * We need to specify the tile grid, since DICOM allows tiles to
     * have different sizes at each resolution level and a different zoom
     * factor between individual levels.
     */
    const tileGrid = new TileGrid({
      extent: extent,
      origins: origins,
      resolutions: resolutions,
      sizes: tileGridSizes,
      tileSizes: tileSizes
    });

    /*
     * We use the existing TileImage source but customize it to retrieve
     * frames (load tiles) via DICOMweb WADO-RS.
     */
    const rasterSource = new TileImage({
      crossOrigin: 'Anonymous',
      tileGrid: tileGrid,
      projection: projection,
      wrapX: false
    });
    rasterSource.setTileUrlFunction(tileUrlFunction);
    rasterSource.setTileLoadFunction(tileLoadFunction);

    this[_imageLayer] = new TileLayer({
      extent: extent,
      source: rasterSource,
      preload: 0,
      projection: projection
    });

    this[_drawingSource] = new VectorSource({
      tileGrid: tileGrid,
      projection: projection,
      features: this[_features],
      wrapX: false
    });

    this[_drawingLayer] = new VectorLayer({
      extent: extent,
      source: this[_drawingSource],
      projection: projection,
      updateWhileAnimating: true,
      updateWhileInteracting: true,
    });

    const view = new View({
      center: getCenter(extent),
      extent: extent,
      projection: projection,
      resolutions: resolutions,
      rotation: rotation
    });

    this[_interactions] = {
      draw: undefined,
      select: undefined,
      modify: undefined
    };

    this[_controls] = {
      scale: new ScaleLine({
        units: 'metric',
        className: ''
      })
    }
    if (options.controls.has('fullscreen')) {
      this[_controls].fullscreen = new FullScreen();
    }
    if (options.controls.has('overview')) {
      const overviewImageLayer = new TileLayer({
        extent: extent,
        source: rasterSource,
        preload: 0,
        projection: projection
      });

      const overviewView = new View({
        projection: projection,
        resolutions: resolutions,
        rotation: rotation
      });

      this[_controls].overview = new OverviewMap({
        view: overviewView,
        layers: [overviewImageLayer],
        collapsed: true,
      });
    }

    /** Creates the map with the defined layers and view and renders it. */
    this[_map] = new Map({
      layers: [this[_imageLayer], this[_drawingLayer]],
      view: view,
      controls: [],
      keyboardEventTarget: document,
    });

    this[_map].addInteraction(new MouseWheelZoom());

    for (let control in this[_controls]) {
      this[_map].addControl(this[_controls][control]);
    }
    this[_map].getView().fit(extent);
  }

  /** Resizes the viewer to fit the viewport. */
  resize() {
    this[_map].updateSize();
  }

  /** Gets the size of the viewport.
   *
   * @type {number[]}
   */
  get size() {
    return this[_map].getSize();
  }

  /** Renders the images in the specified viewport container.
   * @param {object} options - Rendering options.
   * @param {(string|HTMLElement)} options.container - HTML Element in which the viewer should be injected.
   */
  render(options) {
    if (!('container' in options)) {
      console.error('container must be provided for rendering images')
    }
    this[_map].setTarget(options.container);

    // Style scale element (overriding default Openlayers CSS "ol-scale-line")
    let scaleElement = this[_controls]['scale'].element;
    scaleElement.style.position = 'absolute';
    scaleElement.style.right = '.5em';
    scaleElement.style.bottom = '.5em';
    scaleElement.style.left = 'auto';
    scaleElement.style.padding = '2px';
    scaleElement.style.backgroundColor = 'rgba(255,255,255,.5)';
    scaleElement.style.borderRadius = '4px';
    scaleElement.style.margin = '1px';

    let scaleInnerElement = this[_controls]['scale'].innerElement_;
    scaleInnerElement.style.color = 'black';
    scaleInnerElement.style.fontWeight = '600';
    scaleInnerElement.style.fontSize = '10px';
    scaleInnerElement.style.textAlign = 'center';
    scaleInnerElement.style.borderWidth = '1.5px';
    scaleInnerElement.style.borderStyle = 'solid';
    scaleInnerElement.style.borderTop = 'none';
    scaleInnerElement.style.borderRightColor = 'black';
    scaleInnerElement.style.borderLeftColor = 'black';
    scaleInnerElement.style.borderBottomColor = 'black';
    scaleInnerElement.style.margin = '1px';
    scaleInnerElement.style.willChange = 'contents,width';

    const container = this[_map].getTargetElement();

    this[_drawingSource].on(VectorEventType.ADDFEATURE, (e) => {
      publish(container, EVENT.ROI_ADDED, _getROIFromFeature(e.feature, this[_pyramidMetadata]));
    });

    this[_drawingSource].on(VectorEventType.CHANGEFEATURE, (e) => {
      if (e.feature !== undefined || e.feature !== null) {
        const geometry = e.feature.getGeometry();
        const type = geometry.getType();
        // The first and last point of a polygon must be identical. The last point
        // is an implmentation detail and is hidden from the user in the graphical
        // interface. However, we must update the last point in case the first
        // piont has been modified by the user.
        if (type === 'Polygon') {
          // NOTE: Polyon in GeoJSON format contains an array of geometries,
          // where the first element represents the coordinates of the outer ring
          // and the second element represents the coordinates of the inner ring
          // (in our case the inner ring should not be present).
          const layout = geometry.getLayout();
          const coordinates = geometry.getCoordinates();
          const firstPoint = coordinates[0][0];
          const lastPoint = coordinates[0][coordinates[0].length - 1];
          if (firstPoint[0] !== lastPoint[0] || firstPoint[1] !== lastPoint[1]) {
            coordinates[0][coordinates[0].length - 1] = firstPoint;
            geometry.setCoordinates(coordinates, layout);
            e.feature.setGeometry(geometry);
          }
        }
      }
      publish(container, EVENT.ROI_MODIFIED, _getROIFromFeature(e.feature, this[_pyramidMetadata]));
    });

    this[_drawingSource].on(VectorEventType.REMOVEFEATURE, (e) => {
      publish(container, EVENT.ROI_REMOVED, _getROIFromFeature(e.feature, this[_pyramidMetadata]));
    });
  }

  /** Activates the draw interaction for graphic annotation of regions of interest.
   * @param {object} options - Drawing options.
   * @param {string} options.geometryType - Name of the geometry type (point, circle, box, polygon, freehandPolygon, line, freehandLine)
   */
  activateDrawInteraction(options) {
    this.deactivateDrawInteraction();
    console.info('activate "draw" interaction')

    const customOptionsMapping = {
      point: {
        type: 'Point',
        geometryName: 'Point'
      },
      circle: {
        type: 'Circle',
        geometryName: 'Circle'
      },
      box: {
        type: 'Circle',
        geometryName: 'Box',
        geometryFunction: createRegularPolygon(4),
      },
      polygon: {
        type: 'Polygon',
        geometryName: 'Polygon',
        freehand: false,
      },
      freehandpolygon: {
        type: 'Polygon',
        geometryName: 'FreeHandPolygon',
        freehand: true,
      },
      line: {
        type: 'LineString',
        geometryName: 'Line',
        freehand: false,
      },
      freehandline: {
        type: 'LineString',
        geometryName: 'FreeHandLine',
        freehand: true,
      },
    };
    if (!('geometryType' in options)) {
      console.error('geometry type must be specified for drawing interaction')
    }
    if (!(options.geometryType in customOptionsMapping)) {
      console.error(`unsupported geometry type "${options.geometryType}"`)
    }

    const defaultDrawOptions = { source: this[_drawingSource] };
    const customDrawOptions = customOptionsMapping[options.geometryType];
    if ('style' in options) {
      customDrawOptions.style = options.style;
    }
    const allDrawOptions = Object.assign(defaultDrawOptions, customDrawOptions);
    this[_interactions].draw = new Draw(allDrawOptions);

    const container = this[_map].getTargetElement();

    //attaching openlayers events handling
    this[_interactions].draw.on('drawend', (e) => {
      e.feature.setId(generateUID());
      publish(container, EVENT.ROI_DRAWN, _getROIFromFeature(e.feature, this[_pyramidMetadata]));
    });

    this[_map].addInteraction(this[_interactions].draw);

  }

  /** Deactivates draw interaction. */
  deactivateDrawInteraction() {
    console.info('deactivate "draw" interaction')
    if (this[_interactions].draw !== undefined) {
      this[_map].removeInteraction(this[_interactions].draw);
      this[_interactions].draw = undefined;
    }
  }

  /** Whether draw interaction is active
   *
   * @type {boolean}
   */
  get isDrawInteractionActive() {
    return this[_interactions].draw !== undefined;
  }

  /* Activates select interaction.
   *
   * @param {object} options - Selection options.
   */
  activateSelectInteraction(options = {}) {
    this.deactivateSelectInteraction();
    console.info('activate "select" interaction')
    this[_interactions].select = new Select({
      layers: [this[_drawingLayer]]
    });

    const container = this[_map].getTargetElement();

    this[_interactions].select.on('select', (e) => {
      publish(container, EVENT.ROI_SELECTED, _getROIFromFeature(e.selected[0], this[_pyramidMetadata]));
    });

    this[_map].addInteraction(this[_interactions].select);
  }

  /** Deactivates select interaction. */
  deactivateSelectInteraction() {
    console.info('deactivate "select" interaction')
    if (this[_interactions].select) {
      this[_map].removeInteraction(this[_interactions].select);
      this[_interactions].select = undefined;
    }
  }

  /** Whether select interaction is active.
   *
   * @type {boolean}
   */
  get isSelectInteractionActive() {
    return this[_interactions].select !== undefined;
  }

  /** Activates modify interaction.
   *
   * @param {object} options - Modification options.
   */
  activateModifyInteraction(options = {}) {
    this.deactivateModifyInteraction();
    console.info('activate "modify" interaction')
    this[_interactions].modify = new Modify({
      features: this[_features],  // TODO: or source, i.e. "drawings"???
    });
    this[_map].addInteraction(this[_interactions].modify);
  }

  /** Deactivates modify interaction. */
  deactivateModifyInteraction() {
    console.info('deactivate "modify" interaction')
    if (this[_interactions].modify) {
      this[_map].removeInteraction(this[_interactions].modify);
      this[_interactions].modify = undefined;
    }
  }

  /** Whether modify interaction is active.
   *
   * @type {boolean}
   */
  get isModifyInteractionActive() {
    return this[_interactions].modify !== undefined;
  }

  /** Gets all annotated regions of interest.
   *
   * @returns {ROI[]} Array of regions of interest.
   */
  getAllROIs() {
    console.info('get all ROIs')
    let rois = [];
    this[_features].forEach((item) => {
      rois.push(this.getROI(item.getId()));
    });
    return rois;
  }

  /** Number of annotated regions of interest.
   *
   * @type {number}
   */
  get numberOfROIs() {
    return this[_features].getLength();
  }

  /** Gets an individual annotated regions of interest.
   *
   * @param {string} uid - Unique identifier of the region of interest
   * @returns {ROI} Regions of interest.
   */
  getROI(uid) {
    console.info(`get ROI ${uid}`)
    const feature = this[_drawingSource].getFeatureById(uid);
    return _getROIFromFeature(feature, this[_pyramidMetadata]);
  }

  /** Pops the most recently annotated regions of interest.
   *
   * @returns {ROI} Regions of interest.
   */
  popROI() {
    console.info('pop ROI')
    const feature = this[_features].pop();
    return _getROIFromFeature(feature, this[_pyramidMetadata]);
  }

  /** Adds a regions of interest.
   *
   * @param {ROI} Regions of interest.
   */
  addROI(item) {
    console.info(`add ROI ${item.uid}`)
    const geometry = _scoord3d2Geometry(item.scoord3d, this[_pyramidMetadata]);
    const feature = new Feature(geometry);
    feature.setProperties(item.properties, true);
    feature.setId(item.uid);
    this[_features].push(feature);
  }

  /** Adds a new viewport overlay.
   *
   * @param {object} options Overlay options
   * @param {object} options.element The custom overlay html element
   * @param {object} options.className Class to style the OpenLayer's overlay container
   */
  addViewportOverlay({ element, className }) {
    this[_map].addOverlay(new Overlay({ element, className }));
  }

  /** Removes an individual regions of interest.
   *
   * @param {string} uid - Unique identifier of the region of interest
   */
  removeROI(uid) {
    console.info(`remove ROI ${uid}`)
    const feature = this[_drawingSource].getFeatureById(uid);
    this[_features].remove(feature);
  }

  /** Removes all annotated regions of interest. */
  removeAllROIs() {
    console.info('remove all ROIs')
    this[_features].clear();
  }

  /** Hides annotated regions of interest such that they are no longer
   *  visible on the viewport.
   */
  hideROIs() {
    console.info('hide ROIs')
    this[_drawingLayer].setVisible(false);
  }

  /** Shows annotated regions of interest such that they become visible
   *  on the viewport ontop of the images.
   */
  showROIs() {
    console.info('show ROIs')
    this[_drawingLayer].setVisible(true);
  }

  /** Whether annotated regions of interest are currently visible.
   *
   * @type {boolean}
   */
  get areROIsVisible() {
    return this[_drawingLayer].getVisible();
  }

  /** DICOM metadata for each VL Whole Slide Microscopy Image instance.
   *
   * @type {VLWholeSlideMicroscopyImage[]}
   */
  get imageMetadata() {
    return this[_pyramidMetadata];
  }

}


/** Static viewer for DICOM VL Whole Slide Microscopy Image instances
 * with Image Type other than VOLUME.
 *
 * @class
 * @private
 */
class _NonVolumeImageViewer {

  /** Creates a viewer instance for displaying non-VOLUME images.
   *
   * @param {object} options
   * @param {object} options.client - A DICOMwebClient instance for interacting with an origin server over HTTP.
   * @param {object} options.metadata - DICOM JSON metadata object for a VL Whole Slide Microscopy Image instance.
   * @param {string} options.orientation - Orientation of the slide (vertical: label on top, or horizontal: label on right side).
   * @param {number} [options.resizeFactor=1] - To which extent image should be reduced in size (fraction).
   * @param {boolean} [options.includeIccProfile=false] - Whether ICC Profile should be included for correction of image colors.
   */
  constructor(options) {
    this[_client] = options.client;

    this[_metadata] = new VLWholeSlideMicroscopyImage({
      metadata: options.metadata
    });
    if (this[_metadata].ImageType[2] === 'VOLUME') {
      throw new Error('Viewer cannot render images of type VOLUME.')
    }

    const resizeFactor = options.resizeFactor ? options.resizeFactor : 1;
    const height = this[_metadata].TotalPixelMatrixRows * resizeFactor;
    const width = this[_metadata].TotalPixelMatrixColumns * resizeFactor;
    const extent = [
      0,              // min X
      -(height + 1),  // min Y
      width,          // max X
      -1              // max Y
    ];

    const imageLoadFunction = (image, src) => {
      console.info('load image')
      const studyInstanceUID = DICOMwebClient.utils.getStudyInstanceUIDFromUri(src);
      const seriesInstanceUID = DICOMwebClient.utils.getSeriesInstanceUIDFromUri(src);
      const sopInstanceUID = DICOMwebClient.utils.getSOPInstanceUIDFromUri(src);
      const mediaType = 'image/png';
      const queryParams = {
        viewport: [
          this[_metadata].TotalPixelMatrixRows,
          this[_metadata].TotalPixelMatrixColumns
        ].join(',')
      };
      // We make this optional because a) not all archives currently support
      // this query parameter and b) because ICC Profiles can be large and
      // their inclusion can result in significant overhead.
      if (options.includeIccProfile) {
        queryParams['iccprofile'] = 'yes';
      }
      const retrieveOptions = {
        studyInstanceUID: this[_metadata].StudyInstanceUID,
        seriesInstanceUID: this[_metadata].SeriesInstanceUID,
        sopInstanceUID: this[_metadata].SOPInstanceUID,
        mediaTypes: [{ mediaType }],
        queryParams: queryParams
      };
      options.client.retrieveInstanceRendered(retrieveOptions).then((thumbnail) => {
        const blob = new Blob([thumbnail], { type: mediaType });
        image.getImage().src = window.URL.createObjectURL(blob);
      });
    }

    const projection = new Projection({
      code: 'DICOM',
      units: 'metric',
      extent: extent,
      getPointResolution: (pixelRes, point) => {
        /** DICOM Pixel Spacing has millimeter unit while the projection has
         * has meter unit.
         */
        const mmSpacing = _getPixelSpacing(this[_metadata])[0];
        const spacing = (mmSpacing / resizeFactor) / 10 ** 3;
        return pixelRes * spacing;
      }
    });

    const rasterSource = new Static({
      crossOrigin: 'Anonymous',
      imageExtent: extent,
      projection: projection,
      imageLoadFunction: imageLoadFunction,
      url: ''  // will be set by imageLoadFunction()
    });

    this[_imageLayer] = new ImageLayer({
      source: rasterSource,
    });

    // The default rotation is 'horizontal' with the slide label on the right
    var rotation = _getRotation(this[_metadata]);
    if (options.orientation === 'vertical') {
      // Rotate counterclockwise by 90 degrees to have slide label at the top
      rotation -= 90 * (Math.PI / 180);
    }

    const view = new View({
      center: getCenter(extent),
      rotation: rotation,
      projection: projection
    });

    // Creates the map with the defined layers and view and renders it.
    this[_map] = new Map({
      layers: [this[_imageLayer]],
      view: view,
      controls: [],
      keyboardEventTarget: document,
    });
    this[_map].getView().fit(extent);
  }

  /** Renders the image in the specified viewport container.
   * @param {object} options - Rendering options.
   * @param {(string|HTMLElement)} options.container - HTML Element in which the viewer should be injected.
   */
  render(options) {
    if (!('container' in options)) {
      console.error('container must be provided for rendering images')
    }
    this[_map].setTarget(options.container);

    this[_map].getInteractions().forEach(interaction => {
      this[_map].removeInteraction(interaction);
    });
  }

  /** DICOM metadata for the displayed VL Whole Slide Microscopy Image instance.
   *
   * @type {VLWholeSlideMicroscopyImage}
   */
  get imageMetadata() {
    return this[_metadata];
  }

  /** Resizes the viewer to fit the viewport. */
  resize() {
    this[_map].updateSize();
  }

  /** Gets the size of the viewport.
   *
   * @type {number[]}
   */
  get size() {
    return this[_map].getSize();
  }

}

/** Static viewer for DICOM VL Whole Slide Microscopy Image instances
 * with Image Type OVERVIEW.
 *
 * @class
 * @memberof viewer
 */
class OverviewImageViewer extends _NonVolumeImageViewer {

  /** Creates a viewer instance for displaying OVERVIEW images.
   *
   * @param {object} options
   * @param {object} options.client - A DICOMwebClient instance for interacting with an origin server over HTTP.
   * @param {object} options.metadata - DICOM JSON metadata object for a VL Whole Slide Microscopy Image instance.
   * @param {string} [options.orientation='horizontal'] - Orientation of the slide (vertical: label on top, or horizontal: label on right side).
   * @param {number} [options.resizeFactor=1] - To which extent image should be reduced in size (fraction).
   * @param {boolean} [options.includeIccProfile=false] - Whether ICC Profile should be included for correction of image colors.
   */
  constructor(options) {
    if (options.orientation === undefined) {
      options.orientation = 'horizontal';
    }
    super(options)
  }
}

/** Static viewer for DICOM VL Whole Slide Microscopy Image instances
 * with Image Type LABEL.
 *
 * @class
 * @memberof viewer
 */
class LabelImageViewer extends _NonVolumeImageViewer {

  /** Creates a viewer instance for displaying LABEL images.
   *
   * @param {object} options
   * @param {object} options.client - A DICOMwebClient instance for interacting with an origin server over HTTP.
   * @param {object} options.metadata - DICOM JSON metadata object for a VL Whole Slide Microscopy Image instance.
   * @param {string} [options.orientation='vertical'] - Orientation of the slide (vertical: label on top, or horizontal: label on right side).
   * @param {number} [options.resizeFactor=1] - To which extent image should be reduced in size (fraction).
   * @param {boolean} [options.includeIccProfile=false] - Whether ICC Profile should be included for correction of image colors.
   */
  constructor(options) {
    if (options.orientation === undefined) {
      options.orientation = 'vertical';
    }
    super(options)
  }
}

export { LabelImageViewer, OverviewImageViewer, VolumeImageViewer };<|MERGE_RESOLUTION|>--- conflicted
+++ resolved
@@ -654,7 +654,6 @@
             retrieveOptions['queryParams'] = {
               iccprofile: 'yes'
             }
-<<<<<<< HEAD
           }
           options.client.retrieveInstanceFramesRendered(retrieveOptions).then(
             (renderedFrame) => {
@@ -662,13 +661,6 @@
               img.src = window.URL.createObjectURL(blob);
             }
           );
-=======
-          };
-          options.client.retrieveInstanceFramesRendered(retrieveOptions).then((renderedFrame) => {
-            const blob = new Blob([renderedFrame], { type: mediaType });
-            img.src = window.URL.createObjectURL(blob);
-          });
->>>>>>> b65ecfec
         } else {
           // TODO: support "image/jp2" and "image/jls"
           const mediaType = 'image/jpeg';
@@ -677,7 +669,6 @@
             seriesInstanceUID,
             sopInstanceUID,
             frameNumbers,
-<<<<<<< HEAD
             mediaTypes: [
               { mediaType, transferSyntaxUID: '1.2.840.10008.1.2.4.50' }
             ]
@@ -688,14 +679,6 @@
               img.src = window.URL.createObjectURL(blob);
             }
           );
-=======
-            mediaTypes: [{ mediaType, transferSyntaxUID: '1.2.840.10008.1.2.4.50' }]
-          };
-          options.client.retrieveInstanceFrames(retrieveOptions).then((rawFrames) => {
-            const blob = new Blob(rawFrames, { type: mediaType });
-            img.src = window.URL.createObjectURL(blob);
-          });
->>>>>>> b65ecfec
         }
       } else {
         console.warn('could not load tile');
