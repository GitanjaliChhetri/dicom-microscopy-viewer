--- conflicted
+++ resolved
@@ -39,11 +39,8 @@
 import { getCenter, getHeight, getWidth } from 'ol/extent'
 import { defaults as defaultInteractions } from 'ol/interaction'
 import dcmjs from 'dcmjs'
-<<<<<<< HEAD
 import { CustomError, errorTypes } from './customError'
-=======
 import _ from 'lodash'
->>>>>>> 43bbcb80
 
 import {
   AnnotationGroup,
@@ -756,13 +753,10 @@
    * the application
    * @param {number[]} [options.highlightColor=[140, 184, 198]] - Color that
    * should be used to highlight things that get selected by the user
-<<<<<<< HEAD
    * @param {errorInterceptor} [options.errorInterceptor] - Callback for
    * intercepting errors
-=======
    * @param {number[]} [options.mapViewResolutions] Map's view list of
    * resolutions. If not passed, the tile grid resolution will be used.
->>>>>>> 43bbcb80
    */
   constructor (options) {
     this[_options] = options
