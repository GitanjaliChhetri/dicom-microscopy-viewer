{
  "name": "dicom-microscopy-viewer",
<<<<<<< HEAD
  "version": "0.6.1",
=======
  "version": "0.7.0",
>>>>>>> aabdf4e9
  "description": "Interactive web-based viewer for DICOM Microscopy Images",
  "main": "build/dicom-microscopy-viewer.js",
  "scripts": {
    "test": "mochify",
    "webdriver": "mochify --wd",
    "start": "rollup -c -w",
    "build": "rollup -c",
    "prepublishOnly": "npm run build",
    "watch": "rollup -c -w",
    "generateStaticSite": "npm run build && cp -R ./build ./examples"
  },
  "repository": {
    "type": "git",
    "url": "git+https://github.com/dcmjs-org/dicom-microscopy-viewer.git"
  },
  "keywords": [
    "dicom",
    "dcmjs",
    "dicomweb",
    "microscopy"
  ],
  "author": "Markus D. Herrmann",
  "license": "MIT",
  "bugs": {
    "url": "https://github.com/dcmjs-org/dicom-microscopy-viewer/issues"
  },
  "homepage": "https://github.com/dcmjs-org/dicom-microscopy-viewer#readme",
  "devDependencies": {
    "chai": "^4.1.2",
    "mocha": "^5.2.0",
    "mochify": "^6.3.0",
    "rollup": "^0.63.2",
    "rollup-plugin-commonjs": "8.3.0",
    "rollup-plugin-json": "^3.0.0",
    "rollup-plugin-node-builtins": "^2.1.2",
    "rollup-plugin-node-resolve": "^3.3.0"
  },
  "dependencies": {
    "dicomweb-client": "^0.5.2",
    "ol": "^5.3.0"
  }
}<|MERGE_RESOLUTION|>--- conflicted
+++ resolved
@@ -1,10 +1,6 @@
 {
   "name": "dicom-microscopy-viewer",
-<<<<<<< HEAD
-  "version": "0.6.1",
-=======
   "version": "0.7.0",
->>>>>>> aabdf4e9
   "description": "Interactive web-based viewer for DICOM Microscopy Images",
   "main": "build/dicom-microscopy-viewer.js",
   "scripts": {
